--- conflicted
+++ resolved
@@ -73,7 +73,7 @@
         cn->AddToNodeGroup(groupTag, nodeProp);
     else
         cn->RemoveFromNodeGroup(groupTag, nodeProp);
-}
+    }
 
 // ProcessNDLScript - Process the NDL script
 // netNdl - netNDL structure
@@ -384,18 +384,7 @@
             inputNodes[i - 1] = nodeFrom[0];
         }
 
-#if 1
         nodeTo[0]->AttachInputs(inputNodes);
-#else   // TODO: delete this
-        if (inputNodes.size() == 1)
-            nodeTo[0]->AttachInputs(inputNodes[0]);
-        else if (inputNodes.size() == 2)
-            nodeTo[0]->AttachInputs(inputNodes[0], inputNodes[1]);
-        else if (inputNodes.size() == 3)
-            nodeTo[0]->AttachInputs(inputNodes[0], inputNodes[1], inputNodes[2]);
-        else
-            RuntimeError("SetNodeInputs(): You specified more than 3 input nodes.");
-#endif
     }
     else if (EqualInsensitive(name, "SetProperty"))
     {
@@ -411,49 +400,12 @@
         // legacy property that now works differently
         else if (EqualInsensitive(propName, "needGradient", "needsGradient") || EqualInsensitive(propName, "computeGradient"))
             prop = melPropParameterUpdateRequired;  // for backward compatibility
-<<<<<<< HEAD
-=======
-        }
-        else if (EqualInsensitive(propName, "learningRateMultiplier"))
-        {
-            prop = melPropLearningRateMultiplier;
-        }
-        else if (EqualInsensitive(propName, "feature"))
-        {
-            prop = melPropFeature;
-        }
-        else if (EqualInsensitive(propName, "label"))
-        {
-            prop = melPropLabel;
-        }
-        else if (EqualInsensitive(propName, "criterion") || /*legacy:*/EqualInsensitive(propName, "finalCriterion", "Criteria"))
-        {
-            prop = melPropFinalCriterion;
-        }
-        else if (EqualInsensitive(propName, "multiSeq", "reqMultiSeqHandling")) // legacy
-        {
-            fprintf(stderr, "WARNING: '%s' property is defunct and will be ignored.\n", propName.c_str());
-        }
-        else if (EqualInsensitive(propName, "evaluation", "eval")) // TODO: choose one
-        {
-            prop = melPropEvaluation;
-        }
-        else if (EqualInsensitive(propName, "output"))
-        {
-            prop = melPropOutput;
-        }
-        else if (EqualInsensitive(propName, "recurrent"))
-        {
-            prop = melPropRecurrent;
-        }
->>>>>>> 916497bf
         else
 #endif
 
         // map property name to property enum
         // Please keep this table sorted.
-             if (EqualInsensitive(propName, "batchNormEvalMode"))      prop = melPropBatchNormMode;
-        else if (EqualInsensitive(propName, "criterion"))              prop = melPropFinalCriterion;
+             if (EqualInsensitive(propName, "criterion"))              prop = melPropFinalCriterion;
         else if (EqualInsensitive(propName, "evaluation"))             prop = melPropEvaluation;
         else if (EqualInsensitive(propName, "feature"))                prop = melPropFeature;
         else if (EqualInsensitive(propName, "label"))                  prop = melPropLabel;
