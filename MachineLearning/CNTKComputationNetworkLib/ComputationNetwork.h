--- conflicted
+++ resolved
@@ -75,17 +75,10 @@
     // -----------------------------------------------------------------------
 
     ComputationNetwork(DEVICEID_TYPE deviceId = AUTOPLACEMATRIX) :
-<<<<<<< HEAD
-        m_deviceId(deviceId), m_pMBLayout(make_shared<MBLayout>())//, m_pMBNoLayout(make_shared<MBLayout>())
-    {
-        m_randomSeedOffset = 0;
-        m_actualMBSize = 0;
-=======
         m_randomSeedOffset(0),
         m_actualMBSize(0),
         m_deviceId(deviceId), m_pMBLayout(make_shared<MBLayout>())
     {
->>>>>>> 681e0608
         SetDeviceId(deviceId);
     }
 
@@ -576,32 +569,14 @@
         for (int i = 0; i < m_recurrentInfo.size(); i++)
             m_recurrentInfo[i].m_completedEvaluate = false;
 
-<<<<<<< HEAD
-        // pass #slices and MB layout to all nodes
-        // TODO: in the future, these will be different on different nodes; and probably should be propagated by nodes themselves, like functionValues
-        for (auto nodeIter = allNodes.begin(); nodeIter != allNodes.end(); nodeIter++)
-        {
-            // TODO: we should just always set the real layout; the nodes themselves should know to ignore it based on NeedToMaskMissingColumnsToZero()
-            // MaskMissingColumnsToZero() will test whether the layout is all none, and then skip.
-            // This is the only place where SetMBLayout() is ever called on a node. Hence, we could test NeedToMaskMissingColumnsToZero() instead.
-            // Note that NeedToMaskMissingColumnsToZero() is true only where it is necessary; that is, most node have it set to false (since most nodes can just map garbage-in-garbage-out).
-            //if ((*nodeIter)->NeedToMaskMissingColumnsToZero())
-                (*nodeIter)->SetMBLayout(m_pMBLayout);
-            //else
-            //    (*nodeIter)->SetMBLayout(m_pMBNoLayout);
-            (*nodeIter)->VerifyNumParallelSequences(GetNumParallelSequences());
-        }
-=======
         // (left-over from refactoring: now we only verify that stuff is consistent)
         for (auto nodeIter = allNodes.begin(); nodeIter != allNodes.end(); nodeIter++)
             (*nodeIter)->VerifyNumParallelSequences(GetNumParallelSequences());
->>>>>>> 681e0608
 
         // traverse all nodes in the pre-determined evaluation order
         for (auto nodeIter = allNodes.begin(); nodeIter != allNodes.end(); nodeIter++)
         {
             // --- first, evaluate all recurrence that hangs off this
-<<<<<<< HEAD
 
             RecurrentInfo * recInfo = FindInRecurrentLoops(*nodeIter);   // check if this node participates in a recurrent loop
 
@@ -609,9 +584,11 @@
             {
                 const auto & recurrentNodes = recInfo->m_recurrentNodesForForward;
                 // node participates in a recurrent loop: process the loop frame by frame
+                // TODO: move this out of the loop, always do it; gives nodes change to update internal cached layout
+                //       ^^ not that simple, since some should not be scaled, such as parameters and criterion nodes
                 for (auto & nodeIter : recurrentNodes)
-                    nodeIter->SetFunctionAndGradientSize(m_actualMBSize);
-    
+                    nodeIter->SetFunctionAndGradientMBSize(m_actualMBSize);
+
                 const size_t T = m_actualMBSize / GetNumParallelSequences();
 
                 // for every time step run through all nodes in this particular loop
@@ -643,51 +620,6 @@
 
             // --- second, do the whole batch (unless it's already done)
 
-=======
-
-            RecurrentInfo * recInfo = FindInRecurrentLoops(*nodeIter);   // check if this node participates in a recurrent loop
-
-            if (recInfo && IsFuncValueOlderThanInputs(recInfo->m_recurrentNodesForForward) && !recInfo->m_completedEvaluate)
-            {
-                const auto & recurrentNodes = recInfo->m_recurrentNodesForForward;
-                // node participates in a recurrent loop: process the loop frame by frame
-                // TODO: move this out of the loop, always do it; gives nodes change to update internal cached layout
-                //       ^^ not that simple, since some should not be scaled, such as parameters and criterion nodes
-                for (auto & nodeIter : recurrentNodes)
-                    nodeIter->SetFunctionAndGradientMBSize(m_actualMBSize);
-
-                const size_t T = m_actualMBSize / GetNumParallelSequences();
-
-                // for every time step run through all nodes in this particular loop
-                if (recInfo->m_isForwardLoop)
-                {
-                    for (size_t t = 0; t < T; t ++)
-                    {
-                        for (auto nodeIter = recurrentNodes.begin(); nodeIter != recurrentNodes.end(); nodeIter++)
-                        {
-                            (*nodeIter)->EvaluateThisNodeGivenInputs(t);
-                            (*nodeIter)->UpdateEvalTimeStamp();
-                        }
-                    } 
-                }
-                else
-                {
-                    for (size_t t = T - 1; t --> 0; )
-                    {
-                        for (auto nodeIter = recurrentNodes.begin(); nodeIter != recurrentNodes.end(); nodeIter++)
-                        {
-                            (*nodeIter)->EvaluateThisNodeGivenInputs(t);
-                            (*nodeIter)->UpdateEvalTimeStamp();
-                        }
-                    }
-                }
-    
-                recInfo->m_completedEvaluate = true;
-            }
-
-            // --- second, do the whole batch (unless it's already done)
-
->>>>>>> 681e0608
             else if (!recInfo && (*nodeIter)->IsFuncValueOlderThanInputs())
             {
 #ifdef DISPLAY_DEBUG
@@ -704,21 +636,11 @@
         }
     }
 
-<<<<<<< HEAD
-    // resize entire network to handle a given MB size
-    // TODO: actually it only updates nodes in m_recurrentInfo. Why? Because without recurrence, size never changes?
-    // TODO: Is this always called with the result of DetermineActualMBSizeFromFeatures()? Why would it ever not?
-    // TODO: the network should know this by itself, no?
-    void SetActualMiniBatchSize(const size_t aSize)
-    {
-        m_actualMBSize = (int) aSize;
-=======
     // propagate the features' MB size to all nodes of the network
     // TODO: only resizes nodes participating in recurrent loops ... but can't just resize all since that would also hit, for example, parameter or criterion nodes
     size_t SetActualMiniBatchSizeFromFeatures()
     {
         m_actualMBSize = DetermineActualMBSizeFromFeatures();
->>>>>>> 681e0608
 
         // assume that all nodes in recurrent loops need to be reset to aSize minibatch size, so need to reset the following
         for (int i = 0; i < m_recurrentInfo.size(); i++)
@@ -730,21 +652,6 @@
         // resize function values and gradients of everything in m_recurrentInfo
         for (int i = 0; i < m_recurrentInfo.size(); i++)
             for (auto & nodeIter : m_recurrentInfo[i].m_recurrentNodes)
-<<<<<<< HEAD
-                nodeIter->SetFunctionAndGradientSize(m_actualMBSize);
-    }
-
-    // it is used this way most of the time
-    size_t SetActualMiniBatchSizeFromFeatures()
-    {
-        size_t aSize = DetermineActualMBSizeFromFeatures();
-        SetActualMiniBatchSize(aSize);
-        return aSize;
-    }
-
-    // GetMaxMBSize - Get the maximum minibatch size that will be seen in a training run
-    // returns the result from SetActualMiniBatchSize(). Note DetermineActualMBSizeFromFeatures() also exists but returns a value derived from the inputs dimensions
-=======
                 nodeIter->SetFunctionAndGradientMBSize(m_actualMBSize);
 
         return m_actualMBSize;
@@ -752,7 +659,6 @@
 
     // GetMaxMBSize - Get the maximum minibatch size that will be seen in a training run
     // returns the result from PropagateActualMiniBatchSize(). Note DetermineActualMBSizeFromFeatures() also exists but returns a value derived from the inputs dimensions
->>>>>>> 681e0608
     size_t GetMaxMBSize() { return m_actualMBSize; }
 
 #if 0
@@ -769,7 +675,6 @@
     size_t GetNumParallelSequences() const
     {
         return m_pMBLayout->GetNumParallelSequences();
-<<<<<<< HEAD
     }
     // temporary function: Call this after CopyMBLayoutTo(evalnet->GetMBLayoutPtr()) to ensure everything is consistent as expected
     // It is actually called after every CopyMBLayoutTo() in the entire system (except for multi-reader CopyMBLayoutTo() itself).
@@ -778,18 +683,7 @@
     {
         if (GetNumParallelSequences() != aSize)
             LogicError("VerifyActualNumParallelSequences: mismatching MB size in MBLayout");
-=======
->>>>>>> 681e0608
-    }
-    // temporary function: Call this after CopyMBLayoutTo(evalnet->GetMBLayoutPtr()) to ensure everything is consistent as expected
-    // It is actually called after every CopyMBLayoutTo() in the entire system (except for multi-reader CopyMBLayoutTo() itself).
-    // Remove this function after a few weeks of not firing.
-    void VerifyActualNumParallelSequences(const size_t aSize)
-    {
-        if (GetNumParallelSequences() != aSize)
-            LogicError("VerifyActualNumParallelSequences: mismatching MB size in MBLayout");
-    }
-
+    }
 
 
     // MAIN ENTRY POINT for evaluation followed by gradient computation (forward prop then back prop)
@@ -971,7 +865,6 @@
     inline const std::vector<ComputationNodeBasePtr> & FeatureNodes() const  { return m_features; }
     inline       std::vector<ComputationNodeBasePtr> & LabelNodes()          { return m_labels; }
     inline       std::vector<ComputationNodeBasePtr> & FinalCriterionNodes() { return m_finalCriteria; }
-<<<<<<< HEAD
 
     inline std::vector<ComputationNodeBasePtr> CriterionNodesFrom(const wstring & criterionNodeName)
     {
@@ -983,19 +876,6 @@
         return std::vector<ComputationNodeBasePtr> { node };
     }
 
-=======
-
-    inline std::vector<ComputationNodeBasePtr> CriterionNodesFrom(const wstring & criterionNodeName)
-    {
-        ComputationNodeBasePtr node = GetNodeFromName(criterionNodeName);
-        ValidateSubNetwork(node);
-        if (node->GetNumRows() != 1 || node->GetNumCols() != 1)
-            InvalidArgument("the criterionNodeName specified in the config file is not a valid training or eval criterion node.");
-        // TODO: test this, then remove this comment
-        return std::vector<ComputationNodeBasePtr> { node };
-    }
-
->>>>>>> 681e0608
     inline std::vector<ComputationNodeBasePtr> & RequestNodesMultiSeqHandling() { return m_requestNodesMultiSeqHandling; }  // user-specified list 'NodesReqMultiSeqHandling' (NDL and MEL create/modify this list)
     inline std::vector<ComputationNodeBasePtr> & EvaluationNodes()              { return m_evalNodes; }
     inline std::vector<ComputationNodeBasePtr> & OutputNodes()                  { return m_outputNodes; }
@@ -1017,7 +897,7 @@
 
     // -----------------------------------------------------------------------
     // evaluation
-    // -----------------------------------------------------------------------
+    // -----------------------------------------------------------------------
 
     void ResetEvalTimeStamp()
     {
@@ -1225,7 +1105,7 @@
             for (ComputationNodeBasePtr & node : FinalCriterionNodes())
             {
                 if (!allowFragment)
-                    FormRecurrentLoops(node);
+                    FormRecurrentLoops(node);
                 PrintComputationTree(node, false);
                 SetActualMiniBatchSizeFromFeatures();
                 ValidateSubNetwork(node);
@@ -1244,7 +1124,7 @@
             for (ComputationNodeBasePtr node : OutputNodes())
             {
                 if (!allowFragment)
-                    FormRecurrentLoops(node);
+                    FormRecurrentLoops(node);
                 ValidateSubNetwork(node);
             }
         }
@@ -1257,7 +1137,7 @@
             for (ComputationNodeBasePtr node : EvaluationNodes())
             {
                 if (!allowFragment)
-                    FormRecurrentLoops(node);
+                    FormRecurrentLoops(node);
                 ValidateSubNetwork(node);
             }
         }
@@ -1265,12 +1145,9 @@
 private:
 
     // validate sub-network needed to evalute a specific output node
-<<<<<<< HEAD
-=======
     // This calls Validate() on every node.
     // This is called lazily but once only per node until next ClearCache()
     // TODO: I can't see a clear pattern when ClearCache() is called. E.g. at the start of each epoch? Or never in normal operation (init only at construction)?
->>>>>>> 681e0608
     // Note: under some circumstances, one must call FormRecurrentNodes() on this node before calling this. TODO: Not clear which ones.
     // TODO: ^^ is this really needed? Can we just call it inside?
     void ValidateSubNetwork(const ComputationNodeBasePtr rootNode)
@@ -1281,11 +1158,7 @@
 
         for (auto nodeIter = nodes.begin(); nodeIter != nodes.end(); nodeIter++)
         {
-<<<<<<< HEAD
-            (*nodeIter)->PrintSelfBeforeValidation(true);   // TODO: only called with 'true/*allowNulls*/' from PairNetworkNode and DelayedValueNodeBase
-=======
             (*nodeIter)->PrintSelfBeforeValidation();
->>>>>>> 681e0608
             (*nodeIter)->Validate();
             // also install the layout pointer  --TODO: to support inconsistent layouts, this will in the future be done by Validate()
             (*nodeIter)->LinkToMBLayout(m_pMBLayout);
@@ -1295,12 +1168,8 @@
     }
 public:
     // prepares the network for computation
-<<<<<<< HEAD
-    // Done lazily, called for every minibatch's invocation of EvaluateNode().
-=======
     // Done lazily, called for every minibatch's invocation of EvaluateNode(), but memoizing which nodes were done already.
     // BUGBUG? Lazy triggers on the root node. I.e. for two different root nodes (training, eval), it validates twice.
->>>>>>> 681e0608
     void BuildAndValidateSubNetwork(const ComputationNodeBasePtr rootNode)
     {
         const auto inserted = m_built.insert(rootNode).second;  // remember we built it
@@ -1396,7 +1265,7 @@
         for (int i = 0; i < children.size(); i++)
             children[i]->RequestGradientMatrices(m_matrixPool, numParents[children[i]]);
     }
-
+
     /**
     call unit test of each node
     this adds a verification of the correctness of node operations.
@@ -1595,11 +1464,7 @@
         std::list<ComputationNodeBasePtr>& allNodes = GetGradientCalcOrder(rootNode);
 
         for (auto nodeIter = allNodes.begin(); nodeIter != allNodes.end(); nodeIter++)
-<<<<<<< HEAD
-            (*nodeIter)->ClearGradientForChildren(m_actualMBSize);
-=======
             (*nodeIter)->ClearGradientForChildren((int)m_actualMBSize);
->>>>>>> 681e0608
 
         //for (auto nodeIter = m_recurrentInfo.begin(); nodeIter != m_recurrentInfo.end(); nodeIter++)
         //    (*nodeIter).m_completedGradient = false;
@@ -1650,29 +1515,29 @@
     wstring /*HasToString::*/ToString() const
     {
         wstring args;
-        for (auto & iter : m_nameToNodeMap)
-        {
-            const auto node = iter.second;
-            if (!args.empty())
-                args.append(L"\n");
-            args.append(node->ToString());
-        }
-        return TypeId<decltype(*this)>() + L" " + NestString(args, L'[', true, ']');
-    }
-
-    // pretending to be a ConfigRecord. TODO: implement this when we actually need it (when we get to MEL)
-    const ScriptableObjects::ConfigValuePtr & /*IConfigRecord::*/operator[](const wstring & id) const   // e.g. confRec[L"message"]
-    {
-        id; RuntimeError("unknown class parameter");    // (for now)
-    }
-    const ScriptableObjects::ConfigValuePtr * /*IConfigRecord::*/Find(const wstring & id) const         // returns nullptr if not found
-    {
-        id; return nullptr; // (for now)
-    }
-    vector<wstring> /*IConfigRecord::*/GetMemberIds() const
-    {
-        return vector<wstring>();
-    }
+        for (auto & iter : m_nameToNodeMap)
+        {
+            const auto node = iter.second;
+            if (!args.empty())
+                args.append(L"\n");
+            args.append(node->ToString());
+        }
+        return TypeId<decltype(*this)>() + L" " + NestString(args, L'[', true, ']');
+    }
+
+    // pretending to be a ConfigRecord. TODO: implement this when we actually need it (when we get to MEL)
+    const ScriptableObjects::ConfigValuePtr & /*IConfigRecord::*/operator[](const wstring & id) const   // e.g. confRec[L"message"]
+    {
+        id; RuntimeError("unknown class parameter");    // (for now)
+    }
+    const ScriptableObjects::ConfigValuePtr * /*IConfigRecord::*/Find(const wstring & id) const         // returns nullptr if not found
+    {
+        id; return nullptr; // (for now)
+    }
+    vector<wstring> /*IConfigRecord::*/GetMemberIds() const
+    {
+        return vector<wstring>();
+    }
 
 protected:
 
@@ -1702,17 +1567,10 @@
 
     // used for sentence boundary information passed from reader to reset RNN state 
     // specify how the minibatch is packed for each sample
-<<<<<<< HEAD
-    MBLayoutPtr m_pMBLayout;
-    MBLayoutPtr m_pMBNoLayout;  // this alternative one is passed when no layout is available/should be used
-
-    int m_actualMBSize;         // current MB size in columns --note: this is not #frames, if we have multiple parallel sequences, cf. MBLayout
-=======
     MBLayoutPtr m_pMBLayout;    // note that this must be installed before doing anything that needs it (default leaves a nullptr)
     MBLayoutPtr m_pMBNoLayout;  // this alternative one is passed when no layout is available/should be used
 
     size_t m_actualMBSize;      // current MB size in columns --note: this is not #frames, if we have multiple parallel sequences, cf. MBLayout
->>>>>>> 681e0608
 
     // main node holder
     std::map<const std::wstring, ComputationNodeBasePtr, nocase_compare> m_nameToNodeMap;   // [name] -> node; this is the main container that holds this networks' nodes
