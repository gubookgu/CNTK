# Copyright (c) Microsoft. All rights reserved.
# Licensed under the MIT license. See LICENSE.md file in the project root
# for full license information.
# ==============================================================================

import warnings
import numpy as np
from scipy import sparse

from . import cntk_py
from .device import use_default_device, cpu
from .utils.swig_helper import typemap

def _is_c_contiguous(data):
    while isinstance(data, list):
        data = data[0]

    return data.flags.c_contiguous

class NDArrayView(cntk_py.NDArrayView):
    '''
    Creates an empty dense internal data representation of a :class:`~cntk.core.Value` object.
    To create an NDArrayView from a NumPy array, use :meth:`from_dense`.
    To create an NDArrayView from a sparse array, use :meth:`from_csr`.

    Args:
        shape (tuple): shape of the data
        data_type (np.float32, np.float64): data type of the data
        device (:class:`~cntk.device.DeviceDescriptor`): device this value should be put
         on
    '''

    def __init__(self, shape, data_type, device=None):
        from .utils import sanitize_shape, sanitize_dtype_cntk
        shape = sanitize_shape(shape)
        data_type = sanitize_dtype_cntk(data_type)
        if device is None:
            device = use_default_device()
        super(NDArrayView, self).__init__(data_type, cntk_py.StorageFormat_Dense, shape,
                device)

    @staticmethod
    @typemap
    def from_dense(np_array, device=None, copy=True, read_only=False):
        '''
        Create a :class:`NDArrayView` instance from a NumPy array.

        Args:
            np_array (numpy.ndarray): NumPy array
            device (:class:`~cntk.device.DeviceDescriptor`): device this value
             should be put on
            copy (bool, optional): whether nd_arrary should be copied
             internally (default True)
            read_only (bool, optional): whether the data can be modified or not (default False)

        Returns:
            :class:`NDArrayView` instance
        '''
        if not isinstance(np_array, np.ndarray):
            raise TypeError('data must be of type numpy.ndarray'
                    ' and not %s'%type(np_array))

        if not _is_c_contiguous(np_array):
            warnings.warn('data is not C contiguous; rearrange your '
                    'data/computation to avoid costly data conversions',
                    RuntimeWarning)
            np_array = np.ascontiguousarray(np_array)

        if device is None:
            device = use_default_device()

        return cntk_py.NDArrayView(np_array, device, copy, read_only)

    @staticmethod
    @typemap
    def from_csr(csr_array, device=None, copy=True, read_only=False):
        '''
        Create a :class:`NDArrayView` instance from a SciPy sparse array in CSR
        format.

        Args:
            csr_array (scipy.sparse.csr.csr_matrix): SciPy sparse matrix in CSR
             format
            device (:class:`~cntk.device.DeviceDescriptor`): device this value should be put
             on
            copy (bool, optional): whether nd_arrary should be copied
             internally (default True)
            read_only (bool, optional): whether the data can be modified or not (default False)

        Returns:
            :class:`NDArrayView` instance
        '''
        if not sparse.isspmatrix_csr(csr_array):
            raise TypeError("only CSR is supported as of now. Please "
                    "convert your data using 'tocsr()'")

        if device is None:
            device = use_default_device()

        return cntk_py.NDArrayView(csr_array.shape, csr_array.data,
                csr_array.indptr, csr_array.indices, device, copy,
                read_only)

    @staticmethod
    @typemap
<<<<<<< HEAD
    def from_data(data, device=None, copy=True, read_only=False):
=======
    def wrap_dense(np_array, read_only=False):
        '''
        Create a :class:`NDArrayView` instance from a NumPy array.

        Args:
            np_array (numpy.ndarray): NumPy array
            read_only (bool): whether the data can be modified or not

        Returns:
            :class:`NDArrayView` instance
        '''
        if not isinstance(np_array, np.ndarray):
            raise TypeError('data must be of type numpy.ndarray'
                    ' and not %s'%type(np_array))

        if not _is_c_contiguous(np_array):
            warnings.warn('data is not C contiguous; rearrange your data/computation to avoid costly data conversions', RuntimeWarning)
            np_array = np.ascontiguousarray(np_array)

        return cntk_py.ndarray_view_wrap(np_array, read_only)

    @staticmethod
    @typemap
    def from_data(data, device=None, read_only=False):
>>>>>>> 74322ca3
        '''
        Create a :class:`NDArrayView` instance from a NumPy or SciPy sparse array in CSR
        format.

        Args:
            data (numpy.ndarray or scipy.sparse.csr.csr_matrix): data
            device (:class:`~cntk.device.DeviceDescriptor`): device this value should be put
             on
            copy (bool, optional): whether nd_arrary should be copied
             internally (default True)
            read_only (bool, optional): whether the data can be modified or not (default False)

        Returns:
            :class:`NDArrayView` instance
        '''
        if isinstance(data, cntk_py.NDArrayView):
            return data

        if isinstance(data, np.number):
            data = np.asarray(data)

        if isinstance(data, np.ndarray):
            ndav = NDArrayView.from_dense(data, device, copy=copy)
        elif sparse.issparse(data):
            ndav = NDArrayView.from_csr(data, device, copy=copy)
        else:
            raise TypeError('data type "%s" is not supported. Please '
                    'provide the data as a Python list of NumPy arrays '
                    'or Scipy CSR matrices.'%type(data))


        return ndav

class Value(cntk_py.Value):
    '''
    Internal representation of minibatch data.

    Args:
        shape (tuple): shape of the value
        value (None or value that can be cast to NumPy array): the value to
         be converted
        dtype: data type (np.float32 or np.float64)
        batch: batch input for `var`.
         It can be:
          * a pure Python structure (list of lists, ...),
          * a list of NumPy arrays or SciPy sparse CSR matrices
          * a :class:`~cntk.core.Value` object (e.g. returned by :func:`one_hot`)
        seq_starts (list of `bool`s or None): if None, every sequence is
         treated as a new sequence. Otherwise, it is interpreted as a list of
         Booleans that tell whether a sequence is a new sequence (`True`) or a
         continuation of the sequence in the same slot of the previous
         minibatch (`False`)
        device (:class:`~cntk.device.DeviceDescriptor`): device this value should be put
         on
    '''
    def __init__(self, shape=None, dtype=None, batch=None, seq_starts=None, device=None):
        if device is None:
            device = use_default_device()

        if shape and dtype:
            # FIXME is this needed?
            ndav = NDArrayView(shape, dtype, device)

        elif batch:
            if isinstance(batch, np.ndarray):
                ndav = NDArrayView.from_dense(batch, device)
            else:
                ndav = batch

        if seq_starts:
            super(Value, self).__init__(ndav, seq_starts)
        else:
            super(Value, self).__init__(ndav)

    @staticmethod
    def _as_best_data_type(var, sample):
        convert_to_var_dtype = False

        if isinstance(sample, list):
            try:
                sample = np.asarray(sample, dtype=var.dtype)
            except ValueError:
                s = sample
                while isinstance(s, list) and len(s)>0:
                    s = s[0]
                if sparse.issparse(s):
                    raise ValueError('if you provide sparse data, every '
                            'sequence has to be encoded as one '
                            'csr_matrix instance. Your sequence was: \'%s\''%str(sample))
                else:
                    raise

            if sample.dtype != var.dtype:
                raise ValueError('could not convert sample data to '
                                 'NumPy array')

        elif sample.dtype in (np.float32, np.float64):
            if sample.dtype != var.dtype:
                convert_to_var_dtype = True

        elif np.issubdtype(sample.dtype, int):
            convert_to_var_dtype = True

        else:
            raise ValueError('only integer, float32 and float64 are '
                             'supported, you gave %s' % sample.dtype)

        if convert_to_var_dtype:
            warnings.warn('your data is of type "%s", but your input'
                          'expects "%s". Please convert your data '
                          'beforehand to speed up training.' %
                          (sample.dtype, str(var.dtype)))
            sample = sample.astype(var.dtype)

        return sample

    @staticmethod
    @typemap
    def create(var, data, seq_starts=None, device=None, read_only=False):
        '''
        Creates a :class:`~cntk.core.Value` object.

        Args:
            var (:class:`~cntk.ops.variables.Variable`): variable into which
             ``data`` is passed
            data: data for `var`
             It can be:
              * a single NumPy array denoting the full minibatch
              * a list of NumPy arrays or SciPy sparse CSR matrices
              * a single NumPy array denoting one parameter or constant
            seq_starts (list of `bool`s or None): if None, every sequence is
             treated as a new sequence. Otherwise, it is interpreted as a list of
             Booleans that tell whether a sequence is a new sequence (`True`) or a
             continuation of the sequence in the same slot of the previous
             minibatch (`False`)
            device (:class:`~cntk.device.DeviceDescriptor`, default None): device
             this value should be put on
            read_only (bool, default False): whether the data is read only

        Returns:
            :class:`~cntk.core.Value` object.
        '''
        if not isinstance(var, cntk_py.Variable):
            raise TypeError('Variable expected, but got "%s"'%type(var))

<<<<<<< HEAD
        cpu_dev = cpu()
=======
>>>>>>> 74322ca3
        if len(var.dynamic_axes) <= 1:
            # No dynamic axes -> no batch
            data = Value._as_best_data_type(var, data)
            # TODO check dense
<<<<<<< HEAD
            ndav = NDArrayView.from_data(data, copy=False)
=======
            ndav = NDArrayView.wrap_dense(data)
>>>>>>> 74322ca3

            return cntk_py.Value(ndav)

        if isinstance(data, np.ndarray):
            # The outermost axis has to be Python list. If the user passes a
            # full minibatch as one NumPy array, we have to convert it.
            if data.dtype == object:
                raise ValueError('dtype object is not supported. If this is a batch '
                        'of sequences, you need to pass them as a pure-Python list '
                        'of NumPy arrays')

            # FIXME if not seq_starts: directly pass it to Value constructor
            data = list(np.atleast_1d(data))

        if not isinstance(data, list):
            raise ValueError('batch has to be a list of NumPy arrays or '
                    'SciPy CSR matrices')

        list_of_ndavs = []

        # NDArrayViews are all created on CPU. The Value object later then will
        # move it to the requested device.
        for sample in data:
            sample = Value._as_best_data_type(var, sample)
<<<<<<< HEAD
            ndav = NDArrayView.from_data(sample, copy=False)
=======
            ndav = NDArrayView.wrap_dense(sample)
            import ipdb;ipdb.set_trace()
>>>>>>> 74322ca3

            list_of_ndavs.append(ndav)

        from .utils import sanitize_shape
        return cntk_py.Value_create(
                sanitize_shape(var.shape), list_of_ndavs,
                seq_starts or [],
                device or use_default_device(),
                read_only)


    @property
    def shape(self):
        '''
        The rectangular shape of this value. I.e., if this value has sequences
        of varying lengths, the shape will have the max sequence length in the
        sequence dimension.
        '''
        return super(Value, self).shape().dimensions()

    @property
    def mask(self):
        '''
        The mask matrix of this value. Each row denotes a sequence with its
        elements describing the mask of the element:
         * 2: beginning of sequence (e.g. an LSTM would be reset)
         * 1: valid element
         * 0: invalid element

        Example:
          A mask of ``[[2, 1, 1], [1, 1, 0]]`` describes a batch of two
          sequences. The first has three elements, of which the first element
          (2) signals the beginning of a sequence. The second sequence has two
          elements (last element marked 'invalid' by '0'). As it starts with
          (1), it is a continuation of the 2nd sequence in the previous
          minibatch.
        '''
        return np.asarray(super(Value, self).mask())


    def __len__(self):
        '''
        Number of samples in this value object.
        '''
        return self.shape[0]

def user_function(user_func):
    '''
    Wraps the passed Function to create a composite representing the
    composite Function graph rooted at the passed root Function.
    '''
    from . import as_composite
    return as_composite(user_func)<|MERGE_RESOLUTION|>--- conflicted
+++ resolved
@@ -103,34 +103,7 @@
 
     @staticmethod
     @typemap
-<<<<<<< HEAD
     def from_data(data, device=None, copy=True, read_only=False):
-=======
-    def wrap_dense(np_array, read_only=False):
-        '''
-        Create a :class:`NDArrayView` instance from a NumPy array.
-
-        Args:
-            np_array (numpy.ndarray): NumPy array
-            read_only (bool): whether the data can be modified or not
-
-        Returns:
-            :class:`NDArrayView` instance
-        '''
-        if not isinstance(np_array, np.ndarray):
-            raise TypeError('data must be of type numpy.ndarray'
-                    ' and not %s'%type(np_array))
-
-        if not _is_c_contiguous(np_array):
-            warnings.warn('data is not C contiguous; rearrange your data/computation to avoid costly data conversions', RuntimeWarning)
-            np_array = np.ascontiguousarray(np_array)
-
-        return cntk_py.ndarray_view_wrap(np_array, read_only)
-
-    @staticmethod
-    @typemap
-    def from_data(data, device=None, read_only=False):
->>>>>>> 74322ca3
         '''
         Create a :class:`NDArrayView` instance from a NumPy or SciPy sparse array in CSR
         format.
@@ -276,19 +249,11 @@
         if not isinstance(var, cntk_py.Variable):
             raise TypeError('Variable expected, but got "%s"'%type(var))
 
-<<<<<<< HEAD
         cpu_dev = cpu()
-=======
->>>>>>> 74322ca3
         if len(var.dynamic_axes) <= 1:
             # No dynamic axes -> no batch
             data = Value._as_best_data_type(var, data)
-            # TODO check dense
-<<<<<<< HEAD
             ndav = NDArrayView.from_data(data, copy=False)
-=======
-            ndav = NDArrayView.wrap_dense(data)
->>>>>>> 74322ca3
 
             return cntk_py.Value(ndav)
 
@@ -313,12 +278,7 @@
         # move it to the requested device.
         for sample in data:
             sample = Value._as_best_data_type(var, sample)
-<<<<<<< HEAD
             ndav = NDArrayView.from_data(sample, copy=False)
-=======
-            ndav = NDArrayView.wrap_dense(sample)
-            import ipdb;ipdb.set_trace()
->>>>>>> 74322ca3
 
             list_of_ndavs.append(ndav)
 
