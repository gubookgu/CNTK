--- conflicted
+++ resolved
@@ -26,15 +26,9 @@
     b = LearnableParameter(outDim, 1, init = fixedValue, value = bValue) 
     sc = LearnableParameter(outDim, 1, init = fixedValue, value = scValue) 
     m = LearnableParameter(outDim, 1, init = fixedValue, value = 0, learningRateMultiplier = 0)
-<<<<<<< HEAD
-    var = LearnableParameter(outDim, 1, init = fixedValue, value = 0, learningRateMultiplier = 0)
-    t = Times(W, x)
-    bn = BatchNormalization(t, sc, b, m, var, eval = false, spatial = false, normalizationTimeConstant = bnTimeConst)
-=======
     v = LearnableParameter(outDim, 1, init = fixedValue, value = 0, learningRateMultiplier = 0)
     t = Times(W, x)
     bn = BatchNormalization(t, sc, b, m, v, eval = false, spatial = false, normalizationTimeConstant = bnTimeConst)
->>>>>>> 8dfb1e28
     y = RectifiedLinear(bn)
 ]
 
@@ -78,17 +72,10 @@
     b = LearnableParameter(outMap, 1, init=fixedValue, value=bValue)
     sc = LearnableParameter(outMap, 1, init=fixedValue, value=scValue)
     m = LearnableParameter(outMap, 1, init=fixedValue, value=0, learningRateMultiplier=0)
-<<<<<<< HEAD
-    var = LearnableParameter(outMap, 1, init=fixedValue, value=0, learningRateMultiplier=0)
-    
-    c = Convolution(W, inp, kW, kH, outMap, hStride, vStride, zeroPadding=true, imageLayout=$imageLayout$)
-    y = BatchNormalization(c, sc, b, m, var, eval=false, spatial=true, normalizationTimeConstant=bnTimeConst, imageLayout=$imageLayout$)
-=======
     v = LearnableParameter(outMap, 1, init=fixedValue, value=0, learningRateMultiplier=0)
     
     c = Convolution(W, inp, kW, kH, outMap, hStride, vStride, zeroPadding=true, imageLayout=$imageLayout$)
     y = BatchNormalization(c, sc, b, m, v, eval=false, spatial=true, normalizationTimeConstant=bnTimeConst, imageLayout=$imageLayout$)
->>>>>>> 8dfb1e28
 ]
 
 ConvBNLayer(inp, outMap, inWCount, kW, kH, hStride, vStride, wScale, bValue, scValue, bnTimeConst) = [
